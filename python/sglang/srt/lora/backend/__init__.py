<<<<<<< HEAD
from .base_backend import BaseLoRABackend
from .flashinfer_backend import FlashInferLoRABackend
from .triton_backend import TritonLoRABackend
from .unified_triton_backend import UnifiedTritonLoRABackend
=======
from sglang.srt.lora.backend.base_backend import BaseLoRABackend

>>>>>>> b3074ea6

def get_backend_from_name(name: str) -> BaseLoRABackend:
    """
    Get corresponding backend class from backend's name
    """
<<<<<<< HEAD
    backend_mapping = {
        "triton": TritonLoRABackend,
        "flashinfer": FlashInferLoRABackend,
        "unified_triton": UnifiedTritonLoRABackend
    }
=======
    if name == "triton":
        from sglang.srt.lora.backend.triton_backend import TritonLoRABackend
>>>>>>> b3074ea6

        return TritonLoRABackend
    elif name == "flashinfer":
        from sglang.srt.lora.backend.flashinfer_backend import FlashInferLoRABackend

        return FlashInferLoRABackend
    else:
        raise ValueError(f"Invalid backend: {name}")


__all__ = [
    "BaseLoRABackend",
    "FlashInferLoRABackend",
    "TritonLoRABackend",
    "get_backend_from_name",
]<|MERGE_RESOLUTION|>--- conflicted
+++ resolved
@@ -1,33 +1,24 @@
-<<<<<<< HEAD
-from .base_backend import BaseLoRABackend
-from .flashinfer_backend import FlashInferLoRABackend
-from .triton_backend import TritonLoRABackend
-from .unified_triton_backend import UnifiedTritonLoRABackend
-=======
 from sglang.srt.lora.backend.base_backend import BaseLoRABackend
 
->>>>>>> b3074ea6
 
 def get_backend_from_name(name: str) -> BaseLoRABackend:
     """
     Get corresponding backend class from backend's name
     """
-<<<<<<< HEAD
-    backend_mapping = {
-        "triton": TritonLoRABackend,
-        "flashinfer": FlashInferLoRABackend,
-        "unified_triton": UnifiedTritonLoRABackend
-    }
-=======
     if name == "triton":
         from sglang.srt.lora.backend.triton_backend import TritonLoRABackend
->>>>>>> b3074ea6
 
         return TritonLoRABackend
     elif name == "flashinfer":
         from sglang.srt.lora.backend.flashinfer_backend import FlashInferLoRABackend
 
         return FlashInferLoRABackend
+    elif name == "unified_triton":
+        from sglang.srt.lora.backend.unified_triton_backend import (
+            UnifiedTritonLoRABackend,
+        )
+
+        return UnifiedTritonLoRABackend
     else:
         raise ValueError(f"Invalid backend: {name}")
 
