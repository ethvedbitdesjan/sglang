--- conflicted
+++ resolved
@@ -3,7 +3,6 @@
 import torch
 from torch import nn
 
-from sglang.srt.lora.backend.unified_triton_backend import UnifiedTritonLoRABackend
 from sglang.srt.distributed import (
     get_tensor_model_parallel_rank,
     split_tensor_along_last_dim,
@@ -18,6 +17,7 @@
 )
 from sglang.srt.layers.vocab_parallel_embedding import VocabParallelEmbedding
 from sglang.srt.lora.backend import BaseLoRABackend
+from sglang.srt.lora.backend.unified_triton_backend import UnifiedTritonLoRABackend
 
 
 class BaseLayerWithLoRA(nn.Module):
@@ -160,8 +160,6 @@
             else base_output + lora_output
         )
 
-<<<<<<< HEAD
-=======
     def slice_lora_a_weights(self, A: torch.Tensor, tp_rank: int):
         return A
 
@@ -173,7 +171,6 @@
         return B[:, start_idx:end_idx, :]
 
 
->>>>>>> b3074ea6
 class QKVParallelLinearWithLoRA(ColumnParallelLinearWithLoRA):
     def __init__(
         self,
