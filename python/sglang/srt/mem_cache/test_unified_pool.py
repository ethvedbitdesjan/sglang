--- conflicted
+++ resolved
@@ -1,248 +1,180 @@
-import unittest
-import torch
-import math
-import numpy as np
-from lora_unified_memory_pool import (
-    LoraUnifiedMemoryPool,
-    LoraMHAConfig,
-    AttentionType
-)
-
-# Dummy adapter layer with predictable weights
-class DummyLoRAAdapterLayer:
-    def __init__(self, r: int, attn_head: int, kv_head: int,head_dim: int):
-        # Create dummy weights with shape (r, attn_head, head_dim)
-        self.weights = {
-<<<<<<< HEAD
-            'qkv_proj.lora_A.weight': torch.arange(r * 3 * attn_head * head_dim, dtype=torch.float16).reshape(r * 3, attn_head * head_dim),
-            'q_proj.lora_B.weight': (torch.arange(r * attn_head * head_dim, dtype=torch.float16)).reshape(attn_head * head_dim , r),
-            'kv_proj.lora_B.weight': (torch.arange(r * 2 * kv_head * head_dim, dtype=torch.float16)).reshape(2, kv_head * head_dim,r),
-            'o_proj.lora_A.weight': (torch.arange(r * attn_head * head_dim, dtype=torch.float16)).reshape(r, attn_head * head_dim),
-            'o_proj.lora_B.weight': (torch.arange(r * attn_head * head_dim, dtype=torch.float16)).reshape(attn_head * head_dim , r),
-=======
-            'q_proj.lora_A.weight': torch.arange(r * attn_head * head_dim, dtype=torch.float16).reshape(r, attn_head, head_dim),
-            'q_proj.lora_B.weight': (torch.arange(r * attn_head * head_dim, dtype=torch.float16) + 1000).reshape(r, attn_head, head_dim),
-            'k_proj.lora_A.weight': (torch.arange(r * attn_head * head_dim, dtype=torch.float16) + 10).reshape(r, attn_head, head_dim),
-            'k_proj.lora_B.weight': (torch.arange(r * attn_head * head_dim, dtype=torch.float16) + 1010).reshape(r, attn_head, head_dim),
-            'v_proj.lora_A.weight': (torch.arange(r * attn_head * head_dim, dtype=torch.float16) + 20).reshape(r, attn_head, head_dim),
-            'v_proj.lora_B.weight': (torch.arange(r * attn_head * head_dim, dtype=torch.float16) + 1020).reshape(r, attn_head, head_dim),
-            'o_proj.lora_A.weight': (torch.arange(r * attn_head * head_dim, dtype=torch.float16) + 30).reshape(r, attn_head, head_dim),
-            'o_proj.lora_B.weight': (torch.arange(r * attn_head * head_dim, dtype=torch.float16) + 1030).reshape(r, attn_head, head_dim),
->>>>>>> 4fbf168e
-        }
-
-# Dummy adapter that has several layers
-class DummyLoRAAdapter:
-    def __init__(self, r: int, num_layers: int, attn_head: int,kv_head:int, head_dim: int, scaling: float = 1.0):
-        self.r = r
-        self.scaling = scaling
-        self.layers = [DummyLoRAAdapterLayer(r, attn_head,kv_head, head_dim) for _ in range(num_layers)]
-
-class TestUnifiedMemoryPool(unittest.TestCase):
-    def setUp(self):
-        self.attn_config = LoraMHAConfig(
-            attn_head_num=8,   # full number of attention heads
-            kv_head_num=4,     # KV buffer uses 4 heads
-            head_dim=16
-        )
-        self.total_size = 1000
-        self.layer_num = 2
-        self.dtype = torch.float16
-        self.device = "cpu"
-        self.attention_type = AttentionType.MHA
-
-        self.pool = LoraUnifiedMemoryPool(
-            total_size=self.total_size,
-            dtype=self.dtype,
-            device=self.device,
-            layer_num=self.layer_num,
-            attention_type=self.attention_type,
-            attention_config=self.attn_config,
-            enable_memory_saver=False
-        )
-<<<<<<< HEAD
-        dummy_weight_names = {("qkv_proj","q_proj"),
-                              ("qkv_proj","kv_proj"),
-                              ("o_proj","o_proj"),
-                              }
-=======
-        dummy_weight_names = {("q_proj","q_proj"), ("k_proj","k_proj"), ("v_proj","v_proj"), ("o_proj","o_proj"), ("qkv_proj","qkv_proj"), ("kv_proj","kv_proj"), ("gate_up_proj","gate_up_proj"), ("down_proj","down_proj")}
->>>>>>> 4fbf168e
-        # For the dummy base_model, we can use a simple object or even None if your init_buffers can handle it.
-        dummy_base_model = object()  # or create a minimal dummy module if needed
-        self.pool.init_buffers(dummy_weight_names, dummy_base_model)
-    def test_weight_loading_mha(self):
-        import math
-        """Test that weights are correctly loaded for MHA.
-           This verifies that the transformed weight in unified_k_buffer matches expectation.
-        """
-        adapter = DummyLoRAAdapter(r=2, num_layers=self.layer_num,
-                                 attn_head=self.attn_config.attn_head_num,
-<<<<<<< HEAD
-                                 kv_head= self.attn_config.kv_head_num,
-=======
->>>>>>> 4fbf168e
-                                 head_dim=self.attn_config.head_dim,
-                                 scaling=1.25)
-        lora_adapters = {"dummy_adapter": adapter}
-        self.pool.prepare_lora_batch({"dummy_adapter"}, lora_adapters)
-
-        info = self.pool.active_adapters["dummy_adapter"]
-<<<<<<< HEAD
-        ratio = self.attn_config.attn_head_num / self.attn_config.kv_head_num
-        segment_length = int(math.ceil(ratio * 4 * adapter.r))
-=======
-        expected_weight = adapter.layers[0].weights['q_proj.lora_A.weight']
-        ratio = expected_weight.shape[1] / self.attn_config.kv_head_num
-        segment_length = int(math.ceil(ratio * adapter.r))
->>>>>>> 4fbf168e
-        offset = 0 #because q
-        q_segment = info.loc[offset : offset + segment_length]
-        loaded_weight = self.pool.unified_k_buffer[0][q_segment]
-        loc, start, lens = self.pool.get_adapter_memory_info("qkvo")
-<<<<<<< HEAD
-
-        expected_total_length = segment_length
-=======
-        for i in range(4):
-            seg_start = i * segment_length
-            seg = info.loc[seg_start : seg_start + segment_length]
-            self.assertEqual(len(seg), segment_length,
-                            f"Segment {i} length ({len(seg)}) does not match expected {segment_length}.")
-        expected_total_length = 4 * segment_length
->>>>>>> 4fbf168e
-        self.assertEqual(loc.numel(), expected_total_length,
-                        "Concatenated location indices do not match expected total length.")
-        # 'start' should be zero for every segment.
-        self.assertTrue(torch.all(start == 0),
-                        "Start indices should be all zero.")
-        # 'lens' should be a tensor with each value equal to segment_length.
-        self.assertTrue(torch.all(lens == segment_length),
-                        "Segment lengths returned do not match expected segment length.")
-<<<<<<< HEAD
-=======
-        
-        expected_locs = []
-        expected_starts = []
-        expected_lens = []
-        for i in range(4):
-            seg = info.loc[i * segment_length : (i+1) * segment_length]
-            expected_locs.append(seg)
-            expected_starts.append(torch.tensor(0, dtype=torch.long, device=self.device))
-            expected_lens.append(torch.tensor(segment_length, dtype=torch.long, device=self.device))
-        
-        expected_locs_concat = torch.cat(expected_locs)
-        expected_starts_tensor = torch.stack(expected_starts)
-        expected_lens_tensor = torch.stack(expected_lens)
-        
-        # Check that the returned loc, start, and lens match the expected values.
-        self.assertTrue(torch.equal(loc, expected_locs_concat),
-                        "The concatenated loc from get_adapter_memory_info does not match expected.")
-        self.assertTrue(torch.equal(start, expected_starts_tensor),
-                        "The start tensor from get_adapter_memory_info does not match expected (all zeros).")
-        self.assertTrue(torch.equal(lens, expected_lens_tensor),
-                        "The lens tensor from get_adapter_memory_info does not match expected segment lengths.")
->>>>>>> 4fbf168e
-
-    def test_alloc_free_slots(self):
-        """Test that allocation and freeing of memory slots behaves correctly."""
-        self.pool.clear()
-        expected_count = self.total_size
-        self.assertEqual(self.pool.free_slots.numel(), expected_count,
-                         "Free slots count does not match expected after clear.")
-
-        alloc_size = 10
-        allocated = self.pool.alloc(alloc_size)
-        self.assertIsNotNone(allocated, "Allocation failed when it should succeed.")
-        remaining = self.pool.free_slots.numel()
-        self.assertEqual(remaining, expected_count - alloc_size,
-                         "Free slots count did not decrease correctly after allocation.")
-
-        self.pool.free(allocated)
-        self.assertEqual(self.pool.free_slots.numel(), expected_count,
-                         "Free slots count did not return to expected after freeing.")
-
-<<<<<<< HEAD
-    # def test_get_flat_data_and_transfer(self):
-    #     """Test that get_flat_data returns the correct tensor and transfer updates the buffers."""
-    #     alloc_size = 5
-    #     indices = self.pool.alloc(alloc_size)
-    #     kv_head_num = self.attn_config.kv_head_num
-    #     head_dim = self.attn_config.head_dim
-    #     layer_num = self.layer_num
-    #     total_elements = 2 * layer_num * alloc_size * kv_head_num * head_dim
-    #     flat_data = torch.arange(total_elements, dtype=self.dtype).reshape(2, layer_num, alloc_size, kv_head_num, head_dim)
-    #     self.pool.transfer(indices, flat_data)
-    #     for i in range(layer_num):
-    #         k_data = self.pool.unified_k_buffer[i][indices]
-    #         v_data = self.pool.unified_v_buffer[i][indices]
-    #         expected_k = flat_data[0, i]
-    #         expected_v = flat_data[1, i]
-    #         self.assertTrue(torch.allclose(k_data, expected_k, atol=1e-3),
-    #                         f"Layer {i} k_buffer data not transferred correctly.")
-    #         self.assertTrue(torch.allclose(v_data, expected_v, atol=1e-3),
-    #                         f"Layer {i} v_buffer data not transferred correctly.")
-    #     self.pool.free(indices)
-=======
-    def test_get_flat_data_and_transfer(self):
-        """Test that get_flat_data returns the correct tensor and transfer updates the buffers."""
-        alloc_size = 5
-        indices = self.pool.alloc(alloc_size)
-        kv_head_num = self.attn_config.kv_head_num
-        head_dim = self.attn_config.head_dim
-        layer_num = self.layer_num
-        total_elements = 2 * layer_num * alloc_size * kv_head_num * head_dim
-        flat_data = torch.arange(total_elements, dtype=self.dtype).reshape(2, layer_num, alloc_size, kv_head_num, head_dim)
-        self.pool.transfer(indices, flat_data)
-        for i in range(layer_num):
-            k_data = self.pool.unified_k_buffer[i][indices]
-            v_data = self.pool.unified_v_buffer[i][indices]
-            expected_k = flat_data[0, i]
-            expected_v = flat_data[1, i]
-            self.assertTrue(torch.allclose(k_data, expected_k, atol=1e-3),
-                            f"Layer {i} k_buffer data not transferred correctly.")
-            self.assertTrue(torch.allclose(v_data, expected_v, atol=1e-3),
-                            f"Layer {i} v_buffer data not transferred correctly.")
-        self.pool.free(indices)
->>>>>>> 4fbf168e
-
-    def test_adapter_management(self):
-        """Test that adapters are correctly added and removed from the pool."""
-        adapter = DummyLoRAAdapter(r=2, num_layers=self.layer_num,
-                                   attn_head=self.attn_config.attn_head_num,
-                                   kv_head=self.attn_config.kv_head_num,
-                                   head_dim=self.attn_config.head_dim)
-        lora_adapters = {"adapterA": adapter}
-        self.pool.prepare_lora_batch({"adapterA"}, lora_adapters)
-        self.assertIn("adapterA", self.pool.active_adapters,
-                      "Adapter adapterA should be active after prepare_lora_batch.")
-        self.pool.free_lora_adapter("adapterA")
-        self.assertNotIn("adapterA", self.pool.active_adapters,
-                         "Adapter adapterA should be removed after free_lora_adapter.")
-
-    def test_get_tensor(self):
-        """Emulate get_tensor behavior by comparing a slice of unified_k_buffer for LORA_A."""
-        adapter = DummyLoRAAdapter(r=2, num_layers=self.layer_num,
-                                   attn_head=self.attn_config.attn_head_num,
-                                   kv_head=self.attn_config.kv_head_num,
-                                   head_dim=self.attn_config.head_dim)
-        lora_adapters = {"adapterA": adapter}
-        self.pool.prepare_lora_batch({"adapterA"}, lora_adapters)
-        # Here we assume get_tensor would return the same slice as in unified_k_buffer for LORA_A.
-        info = self.pool.active_adapters["adapterA"]
-        start = int(info.loc[0].item())
-        tensor_A = self.pool.unified_k_buffer[0][start: start + adapter.r]
-        expected_tensor = tensor_A  # since weights were copied during prepare_lora_batch
-        self.assertTrue(torch.allclose(tensor_A, expected_tensor, atol=1e-3),
-                        "get_tensor did not return the expected tensor for LORA_A.")
-
-    def test_get_kv_size_bytes(self):
-        """Test that get_kv_size_bytes returns the correct total size for K and V buffers."""
-        k_size, v_size = self.pool.get_kv_size_bytes()
-        expected_k = sum(np.prod(buf.shape) * buf.dtype.itemsize for buf in self.pool.unified_k_buffer)
-        expected_v = sum(np.prod(buf.shape) * buf.dtype.itemsize for buf in self.pool.unified_v_buffer)
-        self.assertEqual(k_size, expected_k, "KV key size bytes mismatch.")
-        self.assertEqual(v_size, expected_v, "KV value size bytes mismatch.")
-
-if __name__ == '__main__':
+import unittest
+import torch
+import math
+import numpy as np
+from lora_unified_memory_pool import (
+    LoraUnifiedMemoryPool,
+    LoraMHAConfig,
+    AttentionType
+)
+
+# Dummy adapter layer with predictable weights
+# Dummy adapter layer with predictable weights
+class DummyLoRAAdapterLayer:
+    def __init__(self, r: int, attn_head: int, kv_head: int,head_dim: int):
+        # Create dummy weights with shape (r, attn_head, head_dim)
+        self.weights = {
+            'qkv_proj.lora_A.weight': torch.arange(r * 3 * attn_head * head_dim, dtype=torch.float16).reshape(r * 3, attn_head * head_dim),
+            'q_proj.lora_B.weight': (torch.arange(r * attn_head * head_dim, dtype=torch.float16)).reshape(attn_head * head_dim , r),
+            'kv_proj.lora_B.weight': (torch.arange(r * 2 * kv_head * head_dim, dtype=torch.float16)).reshape(2, kv_head * head_dim,r),
+            'o_proj.lora_A.weight': (torch.arange(r * attn_head * head_dim, dtype=torch.float16)).reshape(r, attn_head * head_dim),
+            'o_proj.lora_B.weight': (torch.arange(r * attn_head * head_dim, dtype=torch.float16)).reshape(attn_head * head_dim , r),
+        }
+
+# Dummy adapter that has several layers
+class DummyLoRAAdapter:
+    def __init__(self, r: int, num_layers: int, attn_head: int,kv_head:int, head_dim: int, scaling: float = 1.0):
+        self.r = r
+        self.scaling = scaling
+        self.layers = [DummyLoRAAdapterLayer(r, attn_head,kv_head, head_dim) for _ in range(num_layers)]
+
+class TestUnifiedMemoryPool(unittest.TestCase):
+    def setUp(self):
+        self.attn_config = LoraMHAConfig(
+            attn_head_num=8,   # full number of attention heads
+            kv_head_num=4,     # KV buffer uses 4 heads
+            head_dim=16
+        )
+        self.total_size = 1000
+        self.layer_num = 2
+        self.dtype = torch.float16
+        self.device = "cpu"
+        self.attention_type = AttentionType.MHA
+
+        self.pool = LoraUnifiedMemoryPool(
+            total_size=self.total_size,
+            dtype=self.dtype,
+            device=self.device,
+            layer_num=self.layer_num,
+            attention_type=self.attention_type,
+            attention_config=self.attn_config,
+            enable_memory_saver=False
+        )
+        dummy_weight_names = {("qkv_proj","q_proj"),
+                              ("qkv_proj","kv_proj"),
+                              ("o_proj","o_proj"),
+                              }
+        # For the dummy base_model, we can use a simple object or even None if your init_buffers can handle it.
+        dummy_base_model = object()  # or create a minimal dummy module if needed
+        self.pool.init_buffers(dummy_weight_names, dummy_base_model)
+    def test_weight_loading_mha(self):
+        import math
+        """Test that weights are correctly loaded for MHA.
+           This verifies that the transformed weight in unified_k_buffer matches expectation.
+        """
+        import math
+        """Test that weights are correctly loaded for MHA.
+           This verifies that the transformed weight in unified_k_buffer matches expectation.
+        """
+        adapter = DummyLoRAAdapter(r=2, num_layers=self.layer_num,
+                                 attn_head=self.attn_config.attn_head_num,
+                                 kv_head= self.attn_config.kv_head_num,
+                                 head_dim=self.attn_config.head_dim,
+                                 scaling=1.25)
+        lora_adapters = {"dummy_adapter": adapter}
+        self.pool.prepare_lora_batch({"dummy_adapter"}, lora_adapters)
+
+        info = self.pool.active_adapters["dummy_adapter"]
+        ratio = self.attn_config.attn_head_num / self.attn_config.kv_head_num
+        segment_length = int(math.ceil(ratio * 4 * adapter.r))
+        offset = 0 #because q
+        q_segment = info.loc[offset : offset + segment_length]
+        loaded_weight = self.pool.unified_k_buffer[0][q_segment]
+        loc, start, lens = self.pool.get_adapter_memory_info("qkvo")
+
+        expected_total_length = segment_length
+        self.assertEqual(loc.numel(), expected_total_length,
+                        "Concatenated location indices do not match expected total length.")
+        # 'start' should be zero for every segment.
+        self.assertTrue(torch.all(start == 0),
+                        "Start indices should be all zero.")
+        # 'lens' should be a tensor with each value equal to segment_length.
+        self.assertTrue(torch.all(lens == segment_length),
+                        "Segment lengths returned do not match expected segment length.")
+
+    def test_alloc_free_slots(self):
+        """Test that allocation and freeing of memory slots behaves correctly."""
+        """Test that allocation and freeing of memory slots behaves correctly."""
+        self.pool.clear()
+        expected_count = self.total_size
+        self.assertEqual(self.pool.free_slots.numel(), expected_count,
+                         "Free slots count does not match expected after clear.")
+
+        alloc_size = 10
+        allocated = self.pool.alloc(alloc_size)
+        self.assertIsNotNone(allocated, "Allocation failed when it should succeed.")
+        remaining = self.pool.free_slots.numel()
+        self.assertEqual(remaining, expected_count - alloc_size,
+                         "Free slots count did not decrease correctly after allocation.")
+
+        self.pool.free(allocated)
+        self.assertEqual(self.pool.free_slots.numel(), expected_count,
+                         "Free slots count did not return to expected after freeing.")
+
+    # def test_get_flat_data_and_transfer(self):
+    #     """Test that get_flat_data returns the correct tensor and transfer updates the buffers."""
+    #     alloc_size = 5
+    #     indices = self.pool.alloc(alloc_size)
+    #     kv_head_num = self.attn_config.kv_head_num
+    #     head_dim = self.attn_config.head_dim
+    #     layer_num = self.layer_num
+    #     total_elements = 2 * layer_num * alloc_size * kv_head_num * head_dim
+    #     flat_data = torch.arange(total_elements, dtype=self.dtype).reshape(2, layer_num, alloc_size, kv_head_num, head_dim)
+    #     self.pool.transfer(indices, flat_data)
+    #     for i in range(layer_num):
+    #         k_data = self.pool.unified_k_buffer[i][indices]
+    #         v_data = self.pool.unified_v_buffer[i][indices]
+    #         expected_k = flat_data[0, i]
+    #         expected_v = flat_data[1, i]
+    #         self.assertTrue(torch.allclose(k_data, expected_k, atol=1e-3),
+    #                         f"Layer {i} k_buffer data not transferred correctly.")
+    #         self.assertTrue(torch.allclose(v_data, expected_v, atol=1e-3),
+    #                         f"Layer {i} v_buffer data not transferred correctly.")
+    #     self.pool.free(indices)
+
+    def test_adapter_management(self):
+        """Test that adapters are correctly added and removed from the pool."""
+        """Test that adapters are correctly added and removed from the pool."""
+        adapter = DummyLoRAAdapter(r=2, num_layers=self.layer_num,
+                                   attn_head=self.attn_config.attn_head_num,
+                                   kv_head=self.attn_config.kv_head_num,
+                                   head_dim=self.attn_config.head_dim)
+        lora_adapters = {"adapterA": adapter}
+        self.pool.prepare_lora_batch({"adapterA"}, lora_adapters)
+        self.assertIn("adapterA", self.pool.active_adapters,
+                      "Adapter adapterA should be active after prepare_lora_batch.")
+        self.pool.free_lora_adapter("adapterA")
+        self.assertNotIn("adapterA", self.pool.active_adapters,
+                         "Adapter adapterA should be removed after free_lora_adapter.")
+
+    def test_get_tensor(self):
+        """Emulate get_tensor behavior by comparing a slice of unified_k_buffer for LORA_A."""
+        """Emulate get_tensor behavior by comparing a slice of unified_k_buffer for LORA_A."""
+        adapter = DummyLoRAAdapter(r=2, num_layers=self.layer_num,
+                                   attn_head=self.attn_config.attn_head_num,
+                                   kv_head=self.attn_config.kv_head_num,
+                                   head_dim=self.attn_config.head_dim)
+        lora_adapters = {"adapterA": adapter}
+        self.pool.prepare_lora_batch({"adapterA"}, lora_adapters)
+        # Here we assume get_tensor would return the same slice as in unified_k_buffer for LORA_A.
+        # Here we assume get_tensor would return the same slice as in unified_k_buffer for LORA_A.
+        info = self.pool.active_adapters["adapterA"]
+        start = int(info.loc[0].item())
+        tensor_A = self.pool.unified_k_buffer[0][start: start + adapter.r]
+        expected_tensor = tensor_A  # since weights were copied during prepare_lora_batch
+        tensor_A = self.pool.unified_k_buffer[0][start: start + adapter.r]
+        expected_tensor = tensor_A  # since weights were copied during prepare_lora_batch
+        self.assertTrue(torch.allclose(tensor_A, expected_tensor, atol=1e-3),
+                        "get_tensor did not return the expected tensor for LORA_A.")
+
+    def test_get_kv_size_bytes(self):
+        """Test that get_kv_size_bytes returns the correct total size for K and V buffers."""
+        """Test that get_kv_size_bytes returns the correct total size for K and V buffers."""
+        k_size, v_size = self.pool.get_kv_size_bytes()
+        expected_k = sum(np.prod(buf.shape) * buf.dtype.itemsize for buf in self.pool.unified_k_buffer)
+        expected_v = sum(np.prod(buf.shape) * buf.dtype.itemsize for buf in self.pool.unified_v_buffer)
+        self.assertEqual(k_size, expected_k, "KV key size bytes mismatch.")
+        self.assertEqual(v_size, expected_v, "KV value size bytes mismatch.")
+
+if __name__ == '__main__':
     unittest.main(verbosity=2)