# Copyright 2023-2024 SGLang Team
# Licensed under the Apache License, Version 2.0 (the "License");
# you may not use this file except in compliance with the License.
# You may obtain a copy of the License at
#
#     http://www.apache.org/licenses/LICENSE-2.0
#
# Unless required by applicable law or agreed to in writing, software
# distributed under the License is distributed on an "AS IS" BASIS,
# WITHOUT WARRANTIES OR CONDITIONS OF ANY KIND, either express or implied.
# See the License for the specific language governing permissions and
# limitations under the License.
# ==============================================================================
"""ModelRunner runs the forward passes of the models."""

import datetime
import gc
import json
import logging
import os
import time
from dataclasses import dataclass
from typing import List, Optional, Tuple, Union

import torch
import torch.distributed as dist

from sglang.srt.configs.device_config import DeviceConfig
from sglang.srt.configs.load_config import LoadConfig
from sglang.srt.configs.model_config import AttentionArch, ModelConfig
from sglang.srt.distributed import (
    get_tp_group,
    init_distributed_environment,
    initialize_model_parallel,
    set_custom_all_reduce,
)
from sglang.srt.distributed.parallel_state import monkey_patch_vllm_parallel_state
from sglang.srt.layers.dp_attention import (
    get_attention_tp_group,
    get_attention_tp_size,
    initialize_dp_attention,
)
from sglang.srt.layers.logits_processor import LogitsProcessorOutput
from sglang.srt.layers.quantization import monkey_patch_isinstance_for_vllm_base_layer
from sglang.srt.layers.sampler import Sampler
from sglang.srt.layers.torchao_utils import apply_torchao_config_to_model
from sglang.srt.lora.lora_manager import LoRAManager
from sglang.srt.lora.unified_lora_manager import UnifiedLoRAManager
from sglang.srt.managers.schedule_batch import global_server_args_dict
from sglang.srt.mem_cache.memory_pool import (
    DoubleSparseTokenToKVPool,
    MHATokenToKVPool,
    MLATokenToKVPool,
    ReqToTokenPool,
    TokenToKVPoolAllocator,
)
<<<<<<< HEAD
from sglang.srt.mem_cache.lora_unified_memory_pool import AttentionType, LoraMHAConfig, LoraUnifiedMemoryPool
=======
from sglang.srt.mem_cache.paged_allocator import PagedTokenToKVPoolAllocator
>>>>>>> b3074ea6
from sglang.srt.model_executor.cuda_graph_runner import CudaGraphRunner
from sglang.srt.model_executor.forward_batch_info import ForwardBatch
from sglang.srt.model_loader import get_model
from sglang.srt.model_loader.loader import (
    DefaultModelLoader,
    device_loading_context,
    get_model_loader,
)
from sglang.srt.model_loader.utils import set_default_torch_dtype
from sglang.srt.model_loader.weight_utils import default_weight_loader
from sglang.srt.sampling.sampling_batch_info import SamplingBatchInfo
from sglang.srt.server_args import ServerArgs
from sglang.srt.speculative.spec_info import SpeculativeAlgorithm
from sglang.srt.torch_memory_saver_adapter import TorchMemorySaverAdapter
from sglang.srt.utils import (
    MultiprocessingSerializer,
    enable_show_time_cost,
    get_available_gpu_memory,
    init_custom_process_group,
    is_cuda,
    is_hip,
    monkey_patch_p2p_access_check,
    monkey_patch_vllm_gguf_config,
    set_cpu_offload_max_bytes,
    set_cuda_arch,
)

logger = logging.getLogger(__name__)

SGLANG_CI_SMALL_KV_SIZE = os.getenv("SGLANG_CI_SMALL_KV_SIZE", None)
UNBALANCED_MODEL_LOADING_TIMEOUT_S = 300


class ModelRunner:
    """ModelRunner runs the forward passes of the models."""

    def __init__(
        self,
        model_config: ModelConfig,
        mem_fraction_static: float,
        gpu_id: int,
        tp_rank: int,
        tp_size: int,
        nccl_port: int,
        server_args: ServerArgs,
        is_draft_worker: bool = False,
        req_to_token_pool: Optional[ReqToTokenPool] = None,
        token_to_kv_pool_allocator: Optional[TokenToKVPoolAllocator] = None,
    ):
        # Parse args
        self.model_config = model_config
        self.mem_fraction_static = mem_fraction_static
        self.device = server_args.device
        self.gpu_id = gpu_id
        self.tp_rank = tp_rank
        self.tp_size = tp_size
        self.dist_port = nccl_port
        self.server_args = server_args
        self.is_draft_worker = is_draft_worker
        self.is_generation = model_config.is_generation
        self.is_multimodal = model_config.is_multimodal
        self.should_log = tp_rank == 0
        self.spec_algorithm = SpeculativeAlgorithm.from_string(
            server_args.speculative_algorithm
        )
        self.page_size = server_args.page_size
        self.req_to_token_pool = req_to_token_pool
        self.token_to_kv_pool_allocator = token_to_kv_pool_allocator

        # Model-specific adjustment
        self.model_specific_adjustment()

        if server_args.show_time_cost:
            enable_show_time_cost()

        if server_args.disable_outlines_disk_cache:
            from outlines.caching import disable_cache

            disable_cache()

        # Global vars
        global_server_args_dict.update(
            {
                "attention_backend": server_args.attention_backend,
                "sampling_backend": server_args.sampling_backend,
                "triton_attention_reduce_in_fp32": server_args.triton_attention_reduce_in_fp32,
                "disable_mla": server_args.disable_mla,
                "torchao_config": server_args.torchao_config,
                "enable_nan_detection": server_args.enable_nan_detection,
                "enable_dp_attention": server_args.enable_dp_attention,
                "enable_ep_moe": server_args.enable_ep_moe,
                "enable_deepep_moe": server_args.enable_deepep_moe,
                "device": server_args.device,
                "speculative_accept_threshold_single": server_args.speculative_accept_threshold_single,
                "speculative_accept_threshold_acc": server_args.speculative_accept_threshold_acc,
                "enable_flashinfer_mla": server_args.enable_flashinfer_mla,
                "enable_flashmla": server_args.enable_flashmla,
                "disable_radix_cache": server_args.disable_radix_cache,
                "flashinfer_mla_disable_ragged": server_args.flashinfer_mla_disable_ragged,
                "debug_tensor_dump_output_folder": server_args.debug_tensor_dump_output_folder,
                "debug_tensor_dump_inject": server_args.debug_tensor_dump_inject,
            }
        )

        # CPU offload
        set_cpu_offload_max_bytes(int(server_args.cpu_offload_gb * 1024**3))

        # Get memory before model loading
        min_per_gpu_memory = self.init_torch_distributed()

        # If it is a draft model tp_group can be different.
        self.initialize(min_per_gpu_memory)

    def initialize(self, min_per_gpu_memory: float):
        server_args = self.server_args
        self.memory_saver_adapter = TorchMemorySaverAdapter.create(
            enable=self.server_args.enable_memory_saver
        )

        # Load the model
        self.sampler = Sampler()
        self.load_model()

        # Apply torchao quantization
        torchao_applied = getattr(self.model, "torchao_applied", False)
        # In layered loading, torchao may have been applied
        if not torchao_applied:
            apply_torchao_config_to_model(
                self.model, global_server_args_dict["torchao_config"]
            )

        # Apply torch TP if the model supports it
        supports_torch_tp = getattr(self.model, "supports_torch_tp", False)
        if self.tp_size > 1 and supports_torch_tp:
            self.apply_torch_tp()

<<<<<<< HEAD
=======
        # Init lora
        if server_args.lora_paths is not None:
            self.init_lora_manager()

>>>>>>> b3074ea6
        # Init memory pool and attention backends
        self.init_memory_pool(
            min_per_gpu_memory,
            server_args.max_running_requests,
            server_args.max_total_tokens,
        )
        if server_args.lora_paths is not None:
            self.init_lora_manager()
        if self.device == "cuda":
            self.init_cublas()
            self.init_attention_backend()
            self.init_cuda_graphs()
        else:
            self.cuda_graph_runner = None
            self.init_attention_backend()

        # auxiliary hidden capture mode. TODO: expose this to server args?
        if self.spec_algorithm.is_eagle3() and not self.is_draft_worker:
            self.model.set_eagle3_layers_to_capture()

    def model_specific_adjustment(self):
        server_args = self.server_args

        if (
            self.model_config.attention_arch == AttentionArch.MLA
            and not server_args.disable_mla
        ):
            # TODO: add MLA optimization on CPU
            if server_args.device != "cpu":
                if server_args.enable_flashinfer_mla:
                    logger.info(
                        "MLA optimization is turned on. Use flashinfer mla backend."
                    )
                    server_args.attention_backend = "flashinfer_mla"
                elif server_args.enable_flashmla:
                    logger.info("MLA optimization is turned on. Use flashmla decode.")
                    server_args.attention_backend = "flashmla"
                else:
                    logger.info("MLA optimization is turned on. Use triton backend.")
                    server_args.attention_backend = "triton"

        if server_args.enable_double_sparsity:
            logger.info(
                "Double sparsity optimization is turned on. Use triton backend without CUDA graph."
            )
            server_args.attention_backend = "triton"
            server_args.disable_cuda_graph = True
            if server_args.ds_heavy_channel_type is None:
                raise ValueError(
                    "Please specify the heavy channel type for double sparsity optimization."
                )
            self.init_double_sparsity_channel_config(server_args.ds_heavy_channel_type)

        if self.is_multimodal:
            self.mem_fraction_static *= 0.95
            logger.info(
                f"Automatically reduce --mem-fraction-static to {self.mem_fraction_static:.3f} "
                f"because this is a multimodal model."
            )

            if self.model_config.hf_config.architectures == [
                "MllamaForConditionalGeneration"
            ]:
                logger.info("Automatically turn off --chunked-prefill-size for mllama.")
                server_args.chunked_prefill_size = -1

            if self.model_config.hf_config.architectures == [
                "Qwen2VLForConditionalGeneration"
            ] or self.model_config.hf_config.architectures == [
                "Qwen2_5_VLForConditionalGeneration"
            ]:
                # TODO: qwen2-vl series does not support radix cache now, set disable_radix_cache=True automatically
                logger.info(
                    "Automatically turn off --chunked-prefill-size and disable radix cache for qwen-vl series."
                )
                server_args.chunked_prefill_size = -1
                server_args.disable_radix_cache = True

            if self.model_config.hf_config.architectures == ["DeepseekVL2ForCausalLM"]:
                # TODO: deepseek-vl2 does not support radix cache now, set disable_radix_cache=True automatically
                logger.info(
                    "Automatically turn off --chunked-prefill-size and disable radix cache for deekseek-vl2."
                )
                server_args.chunked_prefill_size = -1
                server_args.disable_radix_cache = True

        if server_args.enable_deepep_moe:
            logger.info("DeepEP is turned on.")
            assert (
                server_args.enable_dp_attention == True
            ), "Currently DeepEP is bind to Attention DP. Set '--enable-dp-attention --enable-deepep-moe'"

    def init_torch_distributed(self):
        logger.info("Init torch distributed begin.")

        torch.get_device_module(self.device).set_device(self.gpu_id)
        if self.device == "cuda":
            backend = "nccl"
        elif self.device == "xpu":
            backend = "xccl"
        elif self.device == "hpu":
            backend = "hccl"
        elif self.device == "cpu":
            backend = "gloo"

        before_avail_memory = get_available_gpu_memory(self.device, self.gpu_id)
        if not self.server_args.enable_p2p_check:
            monkey_patch_p2p_access_check()

        if self.server_args.dist_init_addr:
            dist_init_method = f"tcp://{self.server_args.dist_init_addr}"
        else:
            dist_init_method = f"tcp://127.0.0.1:{self.dist_port}"
        set_custom_all_reduce(not self.server_args.disable_custom_all_reduce)

        if not self.is_draft_worker:
            # Only initialize the distributed environment on the target model worker.
            init_distributed_environment(
                backend=backend,
                world_size=self.tp_size,
                rank=self.tp_rank,
                local_rank=self.gpu_id,
                distributed_init_method=dist_init_method,
                timeout=self.server_args.dist_timeout,
            )
            initialize_model_parallel(tensor_model_parallel_size=self.tp_size)
            initialize_dp_attention(
                enable_dp_attention=self.server_args.enable_dp_attention,
                tp_rank=self.tp_rank,
                tp_size=self.tp_size,
                dp_size=self.server_args.dp_size,
            )

        min_per_gpu_memory = get_available_gpu_memory(
            self.device, self.gpu_id, distributed=self.tp_size > 1
        )
        self.tp_group = get_tp_group()
        self.attention_tp_group = get_attention_tp_group()

        # Check memory for tensor parallelism
        local_gpu_memory = get_available_gpu_memory(self.device, self.gpu_id)
        if self.tp_size > 1:
            if min_per_gpu_memory < local_gpu_memory * 0.9:
                raise ValueError(
                    "The memory capacity is unbalanced. Some GPUs may be occupied by other processes. "
                    f"{min_per_gpu_memory=}, {local_gpu_memory=}, {local_gpu_memory * 0.9=}"
                )

        logger.info(
            f"Init torch distributed ends. mem usage={(before_avail_memory - local_gpu_memory):.2f} GB"
        )
        return min_per_gpu_memory

    def load_model(self):
        before_avail_memory = get_available_gpu_memory(self.device, self.gpu_id)
        logger.info(
            f"Load weight begin. avail mem={get_available_gpu_memory(self.device, self.gpu_id):.2f} GB"
        )

        # This can reduce thread conflicts and speed up weight loading.
        if self.device != "cpu":
            torch.set_num_threads(1)
        if self.device == "cuda":
            if torch.cuda.get_device_capability()[0] < 8:
                logger.info(
                    "Compute capability below sm80. Use float16 due to lack of bfloat16 support."
                )
                self.server_args.dtype = "float16"
                self.model_config.dtype = torch.float16
                if torch.cuda.get_device_capability()[1] < 5:
                    raise RuntimeError("SGLang only supports sm75 and above.")

        set_cuda_arch()

        # Prepare the model config
        self.load_config = LoadConfig(
            load_format=self.server_args.load_format,
            download_dir=self.server_args.download_dir,
        )
        if self.server_args.load_format == "gguf":
            monkey_patch_vllm_gguf_config()

        # Load the model
        # Remove monkey_patch when linear.py quant remove dependencies with vllm
        monkey_patch_vllm_parallel_state()
        monkey_patch_isinstance_for_vllm_base_layer()

        with self.memory_saver_adapter.region():
            self.model = get_model(
                model_config=self.model_config,
                load_config=self.load_config,
                device_config=DeviceConfig(self.device),
            )
        monkey_patch_vllm_parallel_state(reverse=True)
        monkey_patch_isinstance_for_vllm_base_layer(reverse=True)

        if self.server_args.kv_cache_dtype == "fp8_e4m3":
            if self.server_args.quantization_param_path is not None:
                if callable(getattr(self.model, "load_kv_cache_scales", None)):
                    self.model.load_kv_cache_scales(
                        self.server_args.quantization_param_path
                    )
                    logger.info(
                        "Loaded KV cache scaling factors from %s",
                        self.server_args.quantization_param_path,
                    )
                else:
                    raise RuntimeError(
                        "Using FP8 KV cache and scaling factors provided but "
                        "model %s does not support loading scaling factors.",
                        self.model.__class__,
                    )
            else:
                logger.warning(
                    "Using FP8 KV cache but no scaling factors "
                    "provided. Defaulting to scaling factors of 1.0. "
                    "This may lead to less accurate results!"
                )

        # Parse other args
        self.sliding_window_size = (
            self.model.get_attention_sliding_window_size()
            if hasattr(self.model, "get_attention_sliding_window_size")
            else None
        )
        self.dtype = self.model_config.dtype

        after_avail_memory = get_available_gpu_memory(self.device, self.gpu_id)
        logger.info(
            f"Load weight end. "
            f"type={type(self.model).__name__}, "
            f"dtype={self.dtype}, "
            f"avail mem={after_avail_memory:.2f} GB, "
            f"mem usage={(before_avail_memory - after_avail_memory):.2f} GB."
        )

        # Handle the case where some ranks do not finish loading.
        try:
            dist.monitored_barrier(
                group=get_tp_group().cpu_group,
                timeout=datetime.timedelta(seconds=UNBALANCED_MODEL_LOADING_TIMEOUT_S),
                wait_all_ranks=True,
            )
        except RuntimeError:
            raise ValueError(
                f"TP rank {self.tp_rank} could finish the model loading, but there are other ranks that didn't finish loading. It is likely due to unexpected failures (e.g., OOM) or a slow node."
            ) from None

    def update_weights_from_disk(
        self, model_path: str, load_format: str
    ) -> tuple[bool, str]:
        """Update engine weights in-place from the disk."""
        logger.info(
            f"Update engine weights online from disk begin. "
            f"avail mem={get_available_gpu_memory(self.device, self.gpu_id):.2f} GB"
        )

        target_device = torch.device(self.device)
        self.model_config.model_path = model_path
        load_config = LoadConfig(load_format=load_format)

        # Only support DefaultModelLoader for now
        loader = get_model_loader(load_config)
        if not isinstance(loader, DefaultModelLoader):
            message = f"Failed to get model loader: {loader}."
            return False, message

        def get_weight_iter(config):
            iter = loader._get_weights_iterator(
                DefaultModelLoader.Source(
                    config.model_path,
                    revision=config.revision,
                    fall_back_to_pt=getattr(
                        self.model, "fall_back_to_pt_during_load", True
                    ),
                )
            )
            return iter

        def model_load_weights(model, iter):
            model.load_weights(iter)
            for _, module in self.model.named_modules():
                quant_method = getattr(module, "quant_method", None)
                if quant_method is not None:
                    with device_loading_context(module, target_device):
                        quant_method.process_weights_after_loading(module)
            return model

        with set_default_torch_dtype(self.model_config.dtype):
            try:
                iter = get_weight_iter(self.model_config)
            except Exception as e:
                message = f"Failed to get weights iterator: {e}."
                return False, message
            try:
                model = model_load_weights(self.model, iter)
            except Exception as e:
                message = (
                    f"Failed to update weights: {e}.\nRolling back to original weights."
                )
                del iter
                gc.collect()
                iter = get_weight_iter(self.model_config)
                self.model = model_load_weights(self.model, iter)
                return False, message

        self.model = model
        self.server_args.model_path = model_path
        self.server_args.load_format = load_format
        self.load_config = load_config

        logger.info("Update weights end.")
        return True, "Succeeded to update model weights."

    def init_weights_update_group(
        self,
        master_address,
        master_port,
        rank_offset,
        world_size,
        group_name,
        backend="nccl",
    ):
        """Initialize the Torch process group for model parameter updates.

        `_model_update_group` is used in the RLHF workflow, where rank
        0 is the actor model in the training engine, and the other ranks are
        the inference engine, which is used for rollout.

        In the RLHF workflow, the training engine updates the model
        weights/parameters online, and broadcasts them to the inference
        engine through the `_model_update_group` process group.
        """
        assert (
            torch.distributed.is_initialized()
        ), "Default torch process group must be initialized"
        assert group_name != "", "Group name cannot be empty"

        rank = rank_offset + self.tp_rank

        logger.info(
            f"init custom process group: master_address={master_address}, master_port={master_port}, "
            f"rank_offset={rank_offset}, rank={rank}, world_size={world_size}, group_name={group_name}, backend={backend}"
        )

        try:
            self._model_update_group = init_custom_process_group(
                backend=backend,
                init_method=f"tcp://{master_address}:{master_port}",
                world_size=world_size,
                rank=rank,
                group_name=group_name,
            )
            dist.barrier(group=self._model_update_group, device_ids=[rank])
            return True, "Succeeded to initialize custom process group."
        except Exception as e:
            message = f"Failed to initialize custom process group: {e}."
            logger.error(message)
            return False, message

    def update_weights_from_distributed(self, name, dtype, shape):
        """
        Update specific parameter in the model weights online
        through `_model_update_group` process group.

        Args:
            name: the name of the parameter to be updated.
            dtype: the data type of the parameter to be updated.
            shape: the shape of the parameter to be updated.
        """
        target_dtype = (
            dtype if isinstance(dtype, torch.dtype) else getattr(torch, dtype)
        )

        assert (
            self._model_update_group is not None
        ), "model update group must be initialized"

        try:
            weights = torch.empty(shape, dtype=target_dtype, device=self.device)
            torch.distributed.broadcast(weights, src=0, group=self._model_update_group)
            self.model.load_weights([(name, weights)])
            return True, f"Succeeded to update parameter {name} online."

        except Exception as e:
            error_msg = (
                f"Failed to update parameter online: {e}. "
                f"The full weights of the ModelRunner are partially updated. "
                f"Please discard the whole weights."
            )
            logger.error(error_msg)
            return False, error_msg

    def update_weights_from_tensor(
        self,
        named_tensors: List[Tuple[str, Union[torch.Tensor, "LocalSerializedTensor"]]],
        load_format: Optional[str] = None,
    ):
        named_tensors = [
            (name, _unwrap_tensor(tensor, tp_rank=self.tp_rank))
            for name, tensor in named_tensors
        ]
        if load_format == "direct":
            _model_load_weights_direct(self.model, named_tensors)
        elif load_format is None:
            self.model.load_weights(named_tensors)
        else:
            raise NotImplementedError(f"Unknown load_format={load_format}")
        return True, "Success"

    def get_weights_by_name(
        self, name: str, truncate_size: int = 100
    ) -> Optional[torch.Tensor]:
        """Get the weights of the parameter by its name. Similar to `get_parameter` in Hugging Face.

        Only used for unit test with an unoptimized performance.
        For optimized performance, please use torch.save and torch.load.
        """
        # TODO: (chenyang) Add support for Qwen models.
        try:
            return self.model.get_weights_by_name(
                name, truncate_size, tp_size=self.tp_size
            )
        except Exception as e:
            logger.error(f"Error when getting parameter {name}: {e}")
            return None

    def init_lora_manager(self):
<<<<<<< HEAD
        if self.server_args.enable_unified_lora:
            self.lora_manager = UnifiedLoRAManager(
                base_model=self.model,
                lora_paths=self.server_args.lora_paths,
                base_hf_config=self.model_config.hf_config,
                max_loras_per_batch=self.server_args.max_loras_per_batch,
                load_config=self.load_config,
                dtype=self.dtype,
                lora_unified_memory_pool=self.token_to_kv_pool_allocator
            )
        else:
            self.lora_manager = LoRAManager(
                base_model=self.model,
                lora_paths=self.server_args.lora_paths,
                base_hf_config=self.model_config.hf_config,
                max_loras_per_batch=self.server_args.max_loras_per_batch,
                load_config=self.load_config,
                dtype=self.dtype,
                lora_backend=self.server_args.lora_backend,
            )
=======
        self.lora_manager = LoRAManager(
            base_model=self.model,
            lora_paths=self.server_args.lora_paths,
            base_hf_config=self.model_config.hf_config,
            max_loras_per_batch=self.server_args.max_loras_per_batch,
            load_config=self.load_config,
            dtype=self.dtype,
            lora_backend=self.server_args.lora_backend,
            tp_size=self.tp_size,
            tp_rank=self.tp_rank,
        )
>>>>>>> b3074ea6
        logger.info("LoRA manager ready.")

    def profile_max_num_token(self, total_gpu_memory: int):
        available_gpu_memory = get_available_gpu_memory(
            self.device, self.gpu_id, distributed=self.tp_size > 1
        )
        if (
            self.model_config.attention_arch == AttentionArch.MLA
            and not self.server_args.disable_mla
        ):
            cell_size = (
                (self.model_config.kv_lora_rank + self.model_config.qk_rope_head_dim)
                * self.model_config.num_hidden_layers
                * torch._utils._element_size(self.kv_cache_dtype)
            )
        else:
            cell_size = (
                self.model_config.get_num_kv_heads(get_attention_tp_size())
                * self.model_config.head_dim
                * self.model_config.num_hidden_layers
                * 2
                * torch._utils._element_size(self.kv_cache_dtype)
            )
        rest_memory = available_gpu_memory - total_gpu_memory * (
            1 - self.mem_fraction_static
        )
        max_num_token = int(rest_memory * (1 << 30) // cell_size)
        return max_num_token

    def init_memory_pool(
        self,
        total_gpu_memory: int,
        max_num_reqs: Optional[int] = None,
        max_total_tokens: Optional[int] = None,
    ):
        if self.server_args.kv_cache_dtype == "auto":
            self.kv_cache_dtype = self.dtype
        elif self.server_args.kv_cache_dtype == "fp8_e5m2":
            if is_hip():  # Using natively supported format
                self.kv_cache_dtype = torch.float8_e5m2fnuz
            else:
                self.kv_cache_dtype = torch.float8_e5m2
        elif self.server_args.kv_cache_dtype == "fp8_e4m3":
            if is_cuda():
                self.kv_cache_dtype = torch.float8_e4m3fn
        else:
            raise ValueError(
                f"Unsupported kv_cache_dtype: {self.server_args.kv_cache_dtype}."
            )

        self.max_total_num_tokens = self.profile_max_num_token(total_gpu_memory)

        if max_num_reqs is None:
            max_num_reqs = min(
                max(
                    int(
                        self.max_total_num_tokens / self.model_config.context_len * 512
                    ),
                    2048,
                ),
                4096,
            )

        if SGLANG_CI_SMALL_KV_SIZE:
            self.max_total_num_tokens = int(SGLANG_CI_SMALL_KV_SIZE)

        if not self.spec_algorithm.is_none():
            if self.is_draft_worker:
                self.max_total_num_tokens = self.server_args.draft_runner_cache_size
                max_num_reqs = self.server_args.max_num_reqs
            else:
                # We are sharing the `token_to_kv_pool`, and both verify and draft tokens
                # can be concurrently allocated, so we should give a headroom for it.
                self.server_args.draft_runner_cache_size = (
                    self.max_total_num_tokens
                    # draft
                    + max_num_reqs
                    * self.server_args.speculative_num_steps
                    * self.server_args.speculative_eagle_topk
                    # verify
                    + max_num_reqs * self.server_args.speculative_num_draft_tokens
                    # buffer
                    + 100
                )
                # Target worker and draft worker shares the same indices for the
                # token_to_kv_pool, so we should make sure to match max_total_num_tokens.
                self.max_total_num_tokens = self.server_args.draft_runner_cache_size
                self.server_args.max_num_reqs = max_num_reqs

        if max_total_tokens is not None:
            if max_total_tokens > self.max_total_num_tokens:
                logging.warning(
                    f"max_total_tokens={max_total_tokens} is larger than the profiled value "
                    f"{self.max_total_num_tokens}. "
                    f"Use the profiled value instead."
                )
            self.max_total_num_tokens = min(self.max_total_num_tokens, max_total_tokens)

        self.max_total_num_tokens = (
            self.max_total_num_tokens
            // self.server_args.page_size
            * self.server_args.page_size
        )

        if self.max_total_num_tokens <= 0:
            raise RuntimeError(
                "Not enough memory. Please try to increase --mem-fraction-static."
            )

        if self.req_to_token_pool is None:
            self.req_to_token_pool = ReqToTokenPool(
                size=max_num_reqs + 1,
                max_context_len=self.model_config.context_len + 4,
                device=self.device,
                enable_memory_saver=self.server_args.enable_memory_saver,
            )
        else:
            # Draft worker shares req_to_token_pool with the target worker.
            assert self.is_draft_worker

<<<<<<< HEAD
        if self.server_args.enable_unified_lora:
            self.token_to_kv_pool_allocator = LoraUnifiedMemoryPool(
                size=self.max_total_num_tokens,
=======
        if (
            self.model_config.attention_arch == AttentionArch.MLA
            and not self.server_args.disable_mla
        ):
            self.token_to_kv_pool = MLATokenToKVPool(
                self.max_total_num_tokens,
                page_size=self.page_size,
>>>>>>> b3074ea6
                dtype=self.kv_cache_dtype,
                device=self.device,
<<<<<<< HEAD
=======
                enable_memory_saver=self.server_args.enable_memory_saver,
            )
        elif self.server_args.enable_double_sparsity:
            self.token_to_kv_pool = DoubleSparseTokenToKVPool(
                self.max_total_num_tokens,
                page_size=self.page_size,
                dtype=self.kv_cache_dtype,
                head_num=self.model_config.get_num_kv_heads(get_attention_tp_size()),
                head_dim=self.model_config.head_dim,
>>>>>>> b3074ea6
                layer_num=self.model_config.num_hidden_layers,
                attention_type=AttentionType.MHA,
                attention_config=LoraMHAConfig(attn_head_num=self.model_config.num_attention_heads, 
                                                kv_head_num=self.model_config.get_num_kv_heads(get_attention_tp_size()),
                                                head_dim=self.model_config.head_dim),
                enable_memory_saver=self.server_args.enable_memory_saver,
                base_hf_config=self.model_config.hf_config
            )
            self.token_to_kv_pool = self.token_to_kv_pool_allocator.get_kvcache()
        else:
<<<<<<< HEAD
            if (
                self.model_config.attention_arch == AttentionArch.MLA
                and not self.server_args.disable_mla
            ):
                self.token_to_kv_pool = MLATokenToKVPool(
                    self.max_total_num_tokens,
                    dtype=self.kv_cache_dtype,
                    kv_lora_rank=self.model_config.kv_lora_rank,
                    qk_rope_head_dim=self.model_config.qk_rope_head_dim,
                    layer_num=self.model_config.num_hidden_layers,
                    device=self.device,
                    enable_memory_saver=self.server_args.enable_memory_saver,
                )
            elif self.server_args.enable_double_sparsity:
                self.token_to_kv_pool = DoubleSparseTokenToKVPool(
                    self.max_total_num_tokens,
                    dtype=self.kv_cache_dtype,
                    head_num=self.model_config.get_num_kv_heads(get_attention_tp_size()),
                    head_dim=self.model_config.head_dim,
                    layer_num=self.model_config.num_hidden_layers,
                    device=self.device,
                    heavy_channel_num=self.server_args.ds_heavy_channel_num,
                    enable_memory_saver=self.server_args.enable_memory_saver,
                )
            else:
                self.token_to_kv_pool = MHATokenToKVPool(
                    self.max_total_num_tokens,
                    dtype=self.kv_cache_dtype,
                    head_num=self.model_config.get_num_kv_heads(get_attention_tp_size()),
                    head_dim=self.model_config.head_dim,
                    layer_num=self.model_config.num_hidden_layers,
                    device=self.device,
                    enable_memory_saver=self.server_args.enable_memory_saver,
                )

            if self.token_to_kv_pool_allocator is None:
=======
            self.token_to_kv_pool = MHATokenToKVPool(
                self.max_total_num_tokens,
                page_size=self.page_size,
                dtype=self.kv_cache_dtype,
                head_num=self.model_config.get_num_kv_heads(get_attention_tp_size()),
                head_dim=self.model_config.head_dim,
                layer_num=self.model_config.num_hidden_layers,
                device=self.device,
                enable_memory_saver=self.server_args.enable_memory_saver,
            )

        if self.token_to_kv_pool_allocator is None:
            if self.page_size == 1:
>>>>>>> b3074ea6
                self.token_to_kv_pool_allocator = TokenToKVPoolAllocator(
                    self.max_total_num_tokens,
                    dtype=self.kv_cache_dtype,
                    device=self.device,
                    kvcache=self.token_to_kv_pool,
                )
            else:
<<<<<<< HEAD
                assert self.is_draft_worker
=======
                self.token_to_kv_pool_allocator = PagedTokenToKVPoolAllocator(
                    self.max_total_num_tokens,
                    page_size=self.page_size,
                    dtype=self.kv_cache_dtype,
                    device=self.device,
                    kvcache=self.token_to_kv_pool,
                )
        else:
            assert self.is_draft_worker
>>>>>>> b3074ea6

        logger.info(
            f"Memory pool end. "
            f"avail mem={get_available_gpu_memory(self.device, self.gpu_id):.2f} GB"
        )

    def init_cublas(self):
        """We need to run a small matmul to init cublas. Otherwise, it will raise some errors later."""
        dtype = torch.float16
        device = "cuda"
        a = torch.ones((16, 16), dtype=dtype, device=device)
        b = torch.ones((16, 16), dtype=dtype, device=device)
        c = a @ b
        return c

    def init_attention_backend(self):
        """Init attention kernel backend."""
        if self.server_args.attention_backend == "flashinfer":
            from sglang.srt.layers.attention.flashinfer_backend import (
                FlashInferAttnBackend,
            )

            # Init streams
            if self.server_args.speculative_algorithm == "EAGLE":
                self.plan_stream_for_flashinfer = torch.cuda.Stream()
            self.attn_backend = FlashInferAttnBackend(self)
        elif self.server_args.attention_backend == "triton":
            assert self.sliding_window_size is None, (
                "Window attention is not supported in the triton attention backend. "
                "Please use `--attention-backend flashinfer`."
            )
            assert not self.model_config.is_encoder_decoder, (
                "Cross attention is not supported in the triton attention backend. "
                "Please use `--attention-backend flashinfer`."
            )
            if self.server_args.enable_double_sparsity:
                from sglang.srt.layers.attention.double_sparsity_backend import (
                    DoubleSparseAttnBackend,
                )

                self.attn_backend = DoubleSparseAttnBackend(self)
            else:
                from sglang.srt.layers.attention.triton_backend import TritonAttnBackend

                self.attn_backend = TritonAttnBackend(self)
        elif self.server_args.attention_backend == "torch_native":
            from sglang.srt.layers.attention.torch_native_backend import (
                TorchNativeAttnBackend,
            )

            self.attn_backend = TorchNativeAttnBackend(self)
        elif self.server_args.attention_backend == "flashinfer_mla":
            from sglang.srt.layers.attention.flashinfer_mla_backend import (
                FlashInferMLAAttnBackend,
            )

            self.attn_backend = FlashInferMLAAttnBackend(self)
        elif self.server_args.attention_backend == "flashmla":
            from sglang.srt.layers.attention.flashmla_backend import FlashMLABackend

            self.attn_backend = FlashMLABackend(self)
        else:
            raise ValueError(
                f"Invalid attention backend: {self.server_args.attention_backend}"
            )

    def init_double_sparsity_channel_config(self, selected_channel):
        selected_channel = "." + selected_channel + "_proj"
        self.sorted_channels = []
        # load channel config
        with open(self.server_args.ds_channel_config_path, "r") as f:
            channel_config = json.load(f)

        for i in range(self.model_config.num_hidden_layers):
            key = "model.layers." + str(i) + ".self_attn" + selected_channel
            self.sorted_channels.append(
                torch.tensor(channel_config[key])[
                    :, : self.server_args.ds_heavy_channel_num
                ]
                .contiguous()
                .cuda()
            )

    def init_cuda_graphs(self):
        """Capture cuda graphs."""
        self.cuda_graph_runner = None

        if not self.is_generation:
            # TODO: Currently, cuda graph only captures decode steps, which only exists for generation models
            return

        if self.server_args.disable_cuda_graph:
            return

        tic = time.time()
        before_mem = get_available_gpu_memory(self.device, self.gpu_id)
        logger.info(
            f"Capture cuda graph begin. This can take up to several minutes. avail mem={before_mem:.2f} GB"
        )
        self.cuda_graph_runner = CudaGraphRunner(self)
        after_mem = get_available_gpu_memory(self.device, self.gpu_id)
        logger.info(
            f"Capture cuda graph end. Time elapsed: {time.time() - tic:.2f} s. "
            f"avail mem={after_mem:.2f} GB. mem usage={(before_mem - after_mem):.2f} GB."
        )

    def apply_torch_tp(self):
        logger.info(f"Enabling torch tensor parallelism on {self.tp_size} devices.")
        from sglang.srt.model_parallel import tensor_parallel

        device_mesh = torch.distributed.init_device_mesh(self.device, (self.tp_size,))
        tensor_parallel(self.model, device_mesh)

    def forward_decode(self, forward_batch: ForwardBatch):
        self.attn_backend.init_forward_metadata(forward_batch)
        return self.model.forward(
            forward_batch.input_ids, forward_batch.positions, forward_batch
        )

    def forward_extend(
        self, forward_batch: ForwardBatch, skip_attn_backend_init: bool = False
    ):
        if not skip_attn_backend_init:
            self.attn_backend.init_forward_metadata(forward_batch)

        if self.is_generation:
            if forward_batch.input_embeds is None:
                return self.model.forward(
                    forward_batch.input_ids, forward_batch.positions, forward_batch
                )
            else:
                return self.model.forward(
                    forward_batch.input_ids,
                    forward_batch.positions,
                    forward_batch,
                    input_embeds=forward_batch.input_embeds.bfloat16(),
                )
        else:
            # Only embedding models have get_embedding parameter
            return self.model.forward(
                forward_batch.input_ids,
                forward_batch.positions,
                forward_batch,
                get_embedding=True,
            )

    def forward_idle(self, forward_batch: ForwardBatch):
        return self.model.forward(
            forward_batch.input_ids, forward_batch.positions, forward_batch
        )

    def forward(
        self, forward_batch: ForwardBatch, skip_attn_backend_init: bool = False
    ) -> LogitsProcessorOutput:
        if (
            forward_batch.forward_mode.is_cuda_graph()
            and self.cuda_graph_runner
            and self.cuda_graph_runner.can_run(forward_batch)
        ):
            return self.cuda_graph_runner.replay(
                forward_batch, skip_attn_backend_init=skip_attn_backend_init
            )

        if forward_batch.forward_mode.is_decode():
            return self.forward_decode(forward_batch)
        elif forward_batch.forward_mode.is_extend():
            return self.forward_extend(
                forward_batch, skip_attn_backend_init=skip_attn_backend_init
            )
        elif forward_batch.forward_mode.is_idle():
            return self.forward_idle(forward_batch)
        else:
            raise ValueError(f"Invalid forward mode: {forward_batch.forward_mode}")

    def _preprocess_logits(
        self, logits_output: LogitsProcessorOutput, sampling_info: SamplingBatchInfo
    ):
        # Apply logit bias
        if sampling_info.sampling_info_done:
            # Overlap mode: the function update_regex_vocab_mask was executed
            # in process_batch_result of the last batch.
            if sampling_info.grammars:
                sampling_info.sampling_info_done.wait()
        else:
            # Normal mode: Put CPU-heavy tasks here. They will be overlapped with the forward pass.
            sampling_info.update_regex_vocab_mask()
        sampling_info.apply_logits_bias(logits_output.next_token_logits)

    def sample(
        self,
        logits_output: LogitsProcessorOutput,
        forward_batch: ForwardBatch,
    ) -> torch.Tensor:
        """Sample and compute logprobs and update logits_output.

        Args:
            logits_output: The logits output from the model forward
            forward_batch: The forward batch that generates logits_output

        Returns:
            A list of next_token_ids
        """
        # For duplex models with multiple output streams.
        if isinstance(logits_output, tuple):
            return torch.stack(
                [self.sample(values, forward_batch) for values in logits_output],
                axis=-1,
            )

        self._preprocess_logits(logits_output, forward_batch.sampling_info)

        # Sample the next tokens
        next_token_ids = self.sampler(
            logits_output,
            forward_batch.sampling_info,
            forward_batch.return_logprob,
            forward_batch.top_logprobs_nums,
            forward_batch.token_ids_logprobs,
        )
        return next_token_ids

    @property
    def model_is_mrope(self) -> bool:
        """Detect if the model has "mrope" rope_scaling type.
        mrope requires keep "rope_deltas" between prompt and decoding phases."""
        rope_scaling = getattr(self.model_config.hf_config, "rope_scaling", {})
        if rope_scaling is None:
            return False
        return rope_scaling.get("type", None) == "mrope"

    def save_remote_model(self, url: str):
        from sglang.srt.model_loader.loader import RemoteModelLoader

        logger.info(f"Saving model to {url}")
        RemoteModelLoader.save_model(self.model, self.model_config.model_path, url)

    def save_sharded_model(
        self, path: str, pattern: Optional[str] = None, max_size: Optional[int] = None
    ):
        from sglang.srt.model_loader.loader import ShardedStateLoader

        logger.info(
            f"Save sharded model to {path} with pattern {pattern} and max_size {max_size}"
        )
        ShardedStateLoader.save_model(self.model, path, pattern, max_size)


def _model_load_weights_direct(model, named_tensors: List[Tuple[str, torch.Tensor]]):
    params_dict = dict(model.named_parameters())
    for name, tensor in named_tensors:
        default_weight_loader(params_dict[name], tensor)


def _unwrap_tensor(tensor, tp_rank):
    if isinstance(tensor, LocalSerializedTensor):
        return tensor.get(tp_rank)
    return tensor


@dataclass
class LocalSerializedTensor:
    """torch.Tensor that gets serialized by MultiprocessingSerializer (which only serializes a pointer and not the data).
    The i-th element in the list corresponds to i-th rank's GPU."""

    values: List[bytes]

    def get(self, rank: int):
        return MultiprocessingSerializer.deserialize(self.values[rank])<|MERGE_RESOLUTION|>--- conflicted
+++ resolved
@@ -47,6 +47,11 @@
 from sglang.srt.lora.lora_manager import LoRAManager
 from sglang.srt.lora.unified_lora_manager import UnifiedLoRAManager
 from sglang.srt.managers.schedule_batch import global_server_args_dict
+from sglang.srt.mem_cache.lora_unified_memory_pool import (
+    AttentionType,
+    LoraMHAConfig,
+    LoraUnifiedMemoryPool,
+)
 from sglang.srt.mem_cache.memory_pool import (
     DoubleSparseTokenToKVPool,
     MHATokenToKVPool,
@@ -54,11 +59,7 @@
     ReqToTokenPool,
     TokenToKVPoolAllocator,
 )
-<<<<<<< HEAD
-from sglang.srt.mem_cache.lora_unified_memory_pool import AttentionType, LoraMHAConfig, LoraUnifiedMemoryPool
-=======
 from sglang.srt.mem_cache.paged_allocator import PagedTokenToKVPoolAllocator
->>>>>>> b3074ea6
 from sglang.srt.model_executor.cuda_graph_runner import CudaGraphRunner
 from sglang.srt.model_executor.forward_batch_info import ForwardBatch
 from sglang.srt.model_loader import get_model
@@ -195,21 +196,16 @@
         if self.tp_size > 1 and supports_torch_tp:
             self.apply_torch_tp()
 
-<<<<<<< HEAD
-=======
         # Init lora
         if server_args.lora_paths is not None:
             self.init_lora_manager()
 
->>>>>>> b3074ea6
         # Init memory pool and attention backends
         self.init_memory_pool(
             min_per_gpu_memory,
             server_args.max_running_requests,
             server_args.max_total_tokens,
         )
-        if server_args.lora_paths is not None:
-            self.init_lora_manager()
         if self.device == "cuda":
             self.init_cublas()
             self.init_attention_backend()
@@ -630,7 +626,6 @@
             return None
 
     def init_lora_manager(self):
-<<<<<<< HEAD
         if self.server_args.enable_unified_lora:
             self.lora_manager = UnifiedLoRAManager(
                 base_model=self.model,
@@ -639,7 +634,7 @@
                 max_loras_per_batch=self.server_args.max_loras_per_batch,
                 load_config=self.load_config,
                 dtype=self.dtype,
-                lora_unified_memory_pool=self.token_to_kv_pool_allocator
+                lora_unified_memory_pool=self.token_to_kv_pool_allocator,
             )
         else:
             self.lora_manager = LoRAManager(
@@ -650,20 +645,9 @@
                 load_config=self.load_config,
                 dtype=self.dtype,
                 lora_backend=self.server_args.lora_backend,
-            )
-=======
-        self.lora_manager = LoRAManager(
-            base_model=self.model,
-            lora_paths=self.server_args.lora_paths,
-            base_hf_config=self.model_config.hf_config,
-            max_loras_per_batch=self.server_args.max_loras_per_batch,
-            load_config=self.load_config,
-            dtype=self.dtype,
-            lora_backend=self.server_args.lora_backend,
-            tp_size=self.tp_size,
-            tp_rank=self.tp_rank,
-        )
->>>>>>> b3074ea6
+                tp_size=self.tp_size,
+                tp_rank=self.tp_rank,
+            )
         logger.info("LoRA manager ready.")
 
     def profile_max_num_token(self, total_gpu_memory: int):
@@ -784,23 +768,36 @@
             # Draft worker shares req_to_token_pool with the target worker.
             assert self.is_draft_worker
 
-<<<<<<< HEAD
         if self.server_args.enable_unified_lora:
             self.token_to_kv_pool_allocator = LoraUnifiedMemoryPool(
                 size=self.max_total_num_tokens,
-=======
-        if (
+                dtype=self.kv_cache_dtype,
+                device=self.device,
+                layer_num=self.model_config.num_hidden_layers,
+                attention_type=AttentionType.MHA,
+                attention_config=LoraMHAConfig(
+                    attn_head_num=self.model_config.num_attention_heads,
+                    kv_head_num=self.model_config.get_num_kv_heads(
+                        get_attention_tp_size()
+                    ),
+                    head_dim=self.model_config.head_dim,
+                ),
+                enable_memory_saver=self.server_args.enable_memory_saver,
+                base_hf_config=self.model_config.hf_config,
+            )
+            self.token_to_kv_pool = self.token_to_kv_pool_allocator.get_kvcache()
+        elif (
             self.model_config.attention_arch == AttentionArch.MLA
             and not self.server_args.disable_mla
         ):
             self.token_to_kv_pool = MLATokenToKVPool(
                 self.max_total_num_tokens,
                 page_size=self.page_size,
->>>>>>> b3074ea6
                 dtype=self.kv_cache_dtype,
+                kv_lora_rank=self.model_config.kv_lora_rank,
+                qk_rope_head_dim=self.model_config.qk_rope_head_dim,
+                layer_num=self.model_config.num_hidden_layers,
                 device=self.device,
-<<<<<<< HEAD
-=======
                 enable_memory_saver=self.server_args.enable_memory_saver,
             )
         elif self.server_args.enable_double_sparsity:
@@ -810,55 +807,12 @@
                 dtype=self.kv_cache_dtype,
                 head_num=self.model_config.get_num_kv_heads(get_attention_tp_size()),
                 head_dim=self.model_config.head_dim,
->>>>>>> b3074ea6
                 layer_num=self.model_config.num_hidden_layers,
-                attention_type=AttentionType.MHA,
-                attention_config=LoraMHAConfig(attn_head_num=self.model_config.num_attention_heads, 
-                                                kv_head_num=self.model_config.get_num_kv_heads(get_attention_tp_size()),
-                                                head_dim=self.model_config.head_dim),
+                device=self.device,
+                heavy_channel_num=self.server_args.ds_heavy_channel_num,
                 enable_memory_saver=self.server_args.enable_memory_saver,
-                base_hf_config=self.model_config.hf_config
-            )
-            self.token_to_kv_pool = self.token_to_kv_pool_allocator.get_kvcache()
-        else:
-<<<<<<< HEAD
-            if (
-                self.model_config.attention_arch == AttentionArch.MLA
-                and not self.server_args.disable_mla
-            ):
-                self.token_to_kv_pool = MLATokenToKVPool(
-                    self.max_total_num_tokens,
-                    dtype=self.kv_cache_dtype,
-                    kv_lora_rank=self.model_config.kv_lora_rank,
-                    qk_rope_head_dim=self.model_config.qk_rope_head_dim,
-                    layer_num=self.model_config.num_hidden_layers,
-                    device=self.device,
-                    enable_memory_saver=self.server_args.enable_memory_saver,
-                )
-            elif self.server_args.enable_double_sparsity:
-                self.token_to_kv_pool = DoubleSparseTokenToKVPool(
-                    self.max_total_num_tokens,
-                    dtype=self.kv_cache_dtype,
-                    head_num=self.model_config.get_num_kv_heads(get_attention_tp_size()),
-                    head_dim=self.model_config.head_dim,
-                    layer_num=self.model_config.num_hidden_layers,
-                    device=self.device,
-                    heavy_channel_num=self.server_args.ds_heavy_channel_num,
-                    enable_memory_saver=self.server_args.enable_memory_saver,
-                )
-            else:
-                self.token_to_kv_pool = MHATokenToKVPool(
-                    self.max_total_num_tokens,
-                    dtype=self.kv_cache_dtype,
-                    head_num=self.model_config.get_num_kv_heads(get_attention_tp_size()),
-                    head_dim=self.model_config.head_dim,
-                    layer_num=self.model_config.num_hidden_layers,
-                    device=self.device,
-                    enable_memory_saver=self.server_args.enable_memory_saver,
-                )
-
-            if self.token_to_kv_pool_allocator is None:
-=======
+            )
+        else:
             self.token_to_kv_pool = MHATokenToKVPool(
                 self.max_total_num_tokens,
                 page_size=self.page_size,
@@ -872,7 +826,6 @@
 
         if self.token_to_kv_pool_allocator is None:
             if self.page_size == 1:
->>>>>>> b3074ea6
                 self.token_to_kv_pool_allocator = TokenToKVPoolAllocator(
                     self.max_total_num_tokens,
                     dtype=self.kv_cache_dtype,
@@ -880,9 +833,6 @@
                     kvcache=self.token_to_kv_pool,
                 )
             else:
-<<<<<<< HEAD
-                assert self.is_draft_worker
-=======
                 self.token_to_kv_pool_allocator = PagedTokenToKVPoolAllocator(
                     self.max_total_num_tokens,
                     page_size=self.page_size,
@@ -892,7 +842,6 @@
                 )
         else:
             assert self.is_draft_worker
->>>>>>> b3074ea6
 
         logger.info(
             f"Memory pool end. "
