--- conflicted
+++ resolved
@@ -437,11 +437,8 @@
         speculative_eagle_topk: Optional[int] = None,
         speculative_num_draft_tokens: Optional[int] = None,
         disable_overlap_schedule: bool = False,
-<<<<<<< HEAD
-        enable_unified_lora: bool = False
-=======
+        enable_unified_lora: bool = False,
         disable_custom_all_reduce: bool = False,
->>>>>>> b3074ea6
     ):
         self.model_type = model_type
         self.is_generation = model_type == "generation"
@@ -475,11 +472,8 @@
             enable_ep_moe=enable_ep_moe,
             disable_overlap_schedule=disable_overlap_schedule,
             cuda_graph_max_bs=4,
-<<<<<<< HEAD
             enable_unified_lora=enable_unified_lora,
-=======
             disable_custom_all_reduce=disable_custom_all_reduce,
->>>>>>> b3074ea6
             **spec_kwargs,
         )
 
